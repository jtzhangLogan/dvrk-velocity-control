--- conflicted
+++ resolved
@@ -16,6 +16,10 @@
  */
 
 `timescale 1ns / 1ps
+
+// Define DIAGNOSTIC for diagnostic build, where DAC output is determined by
+// rotary switch setting (0-15).
+// `define DIAGNOSTIC
 
 // clock information
 // clk1394: 49.152 MHz 
@@ -296,11 +300,9 @@
 // the dac controller manages access to the dacs
 CtrlDac dac(
     .sysclk(sysclk),
-<<<<<<< HEAD
-=======
-    .reset(reset),
-    .board_id(~wenid),
->>>>>>> e2ac9ab5
+`ifdef DIAGNOSTIC
+    .board_id(board_id),
+`endif
     .sclk(IO1[21]),
     .mosi(IO1[20]),
     .csel(IO1[22]),
